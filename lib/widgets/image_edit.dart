import 'dart:io';
import 'dart:typed_data';
import 'dart:ui';

import 'package:flutter/cupertino.dart';
import 'package:flutter/material.dart';
import 'package:flutter/rendering.dart';
import 'package:image_editor/image_editor.dart';
import 'package:intl/intl.dart';
import 'package:path_provider/path_provider.dart' as PathProvider;

import '../configs/image_picker_configs.dart';
import 'custom_track_shape.dart';
import 'portrait_mode_mixin.dart';

/// Image editing widget, such as cropping, rotating, scaling, ...
class ImageEdit extends StatefulWidget {
  /// Input file object
  final File file;

  /// Title for image edit widget
  final String title;

  /// Max width
  final int maxWidth;

  /// Max height
  final int maxHeight;

  /// Configuration
  final ImagePickerConfigs? configs;

  ImageEdit({required this.file, required this.title, this.configs, this.maxWidth = 1080, this.maxHeight = 1920});

  @override
  _ImageEditState createState() => _ImageEditState();
}

class _ImageEditState extends State<ImageEdit> with PortraitStatefulModeMixin<ImageEdit> {
  double _contrast = 0;
  double _brightness = 0;
  double _saturation = 0;
  Uint8List? _imageBytes;
  Uint8List? _orgImageBytes;
  List<double> _contrastValues = [0];
  List<double> _brightnessValues = [0];
  List<double> _saturationValues = [0];
  bool _isProcessing = false;
  bool _controlExpanded = true;
  ImagePickerConfigs _configs = ImagePickerConfigs();

  @override
  void initState() {
    super.initState();
    if (widget.configs != null) _configs = widget.configs!;
  }

  @override
  void dispose() {
    _contrastValues.clear();
    _brightnessValues.clear();
    _saturationValues.clear();
    super.dispose();
  }

  _readImage() async {
    if (_orgImageBytes == null) {
      _orgImageBytes = await widget.file.readAsBytes();
    }
    if (_imageBytes == null) {
      _imageBytes = Uint8List.fromList(_orgImageBytes!);
    }
    return _imageBytes;
  }

  @override
  Widget build(BuildContext context) {
    super.build(context);

    // Use theme based AppBar colors if config values are not defined.
    // The logic is based on same approach that is used in AppBar SDK source.
    final ThemeData theme = Theme.of(context);
    final ColorScheme colorScheme = theme.colorScheme;
    final AppBarTheme appBarTheme = AppBarTheme.of(context);
    // TODO: Track AppBar theme backwards compatibility in Flutter SDK.
    // The AppBar theme backwards compatibility will be deprecated in Flutter
    // SDK soon. When that happens it will be removed here too.
    final bool backwardsCompatibility =
        appBarTheme.backwardsCompatibility ?? false;
    final Color _appBarBackgroundColor = backwardsCompatibility
        ? _configs.appBarBackgroundColor ??
            appBarTheme.backgroundColor ??
            theme.primaryColor
        : _configs.appBarBackgroundColor ??
            appBarTheme.backgroundColor ??
            (colorScheme.brightness == Brightness.dark
                ? colorScheme.surface
                : colorScheme.primary);
    final Color _appBarTextColor = _configs.appBarTextColor ??
        appBarTheme.foregroundColor ??
        (colorScheme.brightness == Brightness.dark
            ? colorScheme.onSurface
            : colorScheme.onPrimary);

    return Scaffold(
      backgroundColor: Colors.black,
      appBar: AppBar(
        title: Text(widget.title),
        backgroundColor: _appBarBackgroundColor,
        foregroundColor: _appBarTextColor,
        actions: <Widget>[_buildDoneButton(context)],
      ),
      body: Column(
        mainAxisSize: MainAxisSize.min,
        children: [Expanded(child: _buildImageViewer(context)), _buildAdjustControls(context)],
      ),
    );
  }

  _buildAdjustControls(BuildContext context) {
    var textStyle = TextStyle(color: Colors.white, fontSize: 10);

    if (_controlExpanded) {
      return Container(
        color: Color(0xFF212121),
        padding: EdgeInsets.symmetric(horizontal: 12.0, vertical: 8.0),
        child: Column(
          mainAxisSize: MainAxisSize.min,
          children: [
            GestureDetector(
              onTap: () {
                setState(() {
                  _controlExpanded = false;
                });
              },
              child: Container(child: Row(children: [Spacer(), Icon(Icons.keyboard_arrow_down)])),
            ),
            Divider(),
            _buildContrastAdjustControl(context),
            _buildBrightnessAdjustControl(context),
            _buildSaturationAdjustControl(context)
          ],
        ),
      );
    } else {
      return GestureDetector(
        onTap: () {
          setState(() {
            _controlExpanded = true;
          });
        },
        child: Container(
            color: Color(0xFF212121),
            padding: EdgeInsets.symmetric(horizontal: 12.0, vertical: 8.0),
<<<<<<< HEAD
            child: Row(
                mainAxisAlignment: MainAxisAlignment.spaceBetween,
                children: [
                  Text(
                      "${_configs.textContrast}: "
                      "${_contrast.toString()}",
                      style: textStyle),
                  Text("${_configs.textBrightness}: ${_brightness.toString()}",
                      style: textStyle),
                  Text("${_configs.textSaturation}: ${_saturation.toString()}",
                      style: textStyle),
                  Icon(Icons.keyboard_arrow_up)
                ])),
=======
            child: Row(mainAxisAlignment: MainAxisAlignment.spaceBetween, children: [
              Text("${_configs.textContrast}: ${_contrast.toString()}", style: textStyle),
              Text("${_configs.textBrightness}: ${_brightness.toString()}", style: textStyle),
              Text("${_configs.textSaturation}: ${_saturation.toString()}", style: textStyle),
              Icon(Icons.keyboard_arrow_up)
            ])),
>>>>>>> e020a29d
      );
    }
  }

  _buildDoneButton(BuildContext context) {
    return IconButton(
      icon: Icon(Icons.done),
      onPressed: () async {
        final dir = await PathProvider.getTemporaryDirectory();
<<<<<<< HEAD
        final targetPath = "${dir.absolute.path}/temp_"
            "${DateFormat('yyMMdd_hhmmss').format(DateTime.now())}.jpg";
=======
        final targetPath = "${dir.absolute.path}/temp_${DateFormat('yyMMdd_hhmmss').format(DateTime.now())}.jpg";
>>>>>>> e020a29d
        File file = File(targetPath);
        await file.writeAsBytes(_imageBytes!);
        Navigator.of(context).pop(file);
      },
    );
  }

  _buildImageViewer(BuildContext context) {
    var view = () => Container(
        padding: EdgeInsets.all(12.0),
        color: Colors.black,
        child: Image.memory(
          _imageBytes!,
          fit: BoxFit.contain,
          gaplessPlayback: true,
        ));

    if (_imageBytes == null)
      return FutureBuilder(
          future: _readImage(),
          builder: (BuildContext context, snapshot) {
            if (snapshot.connectionState == ConnectionState.done) {
              return view();
            } else
              return Container(
                  child: Center(
                child: CupertinoActivityIndicator(),
              ));
          });
    else
      return view();
  }

  _processImage() async {
    if (_isProcessing) return;

    if (_contrastValues.length > 1 || _brightnessValues.length > 1 || _saturationValues.length > 1) {
      _isProcessing = true;

      // Get last value
      var contrast = _contrastValues.last;
      var brightness = _brightnessValues.last;
      var saturation = _saturationValues.last;

      // Remove old values
      if (_contrastValues.length > 1) _contrastValues.removeRange(0, _contrastValues.length - 1);
      if (_brightnessValues.length > 1) _brightnessValues.removeRange(0, _brightnessValues.length - 1);
      if (_saturationValues.length > 1) _saturationValues.removeRange(0, _saturationValues.length - 1);

      _processImageWithOptions(contrast, brightness, saturation).then((value) {
        _isProcessing = false;

        setState(() {
          _imageBytes = value;
        });

        // Run process image again
        _processImage();
      });
    }
  }

  Future<Uint8List?> _processImageWithOptions(double contrast, double brightness, double saturation) async {
    final ImageEditorOption option = ImageEditorOption();
    option.addOption(ColorOption.brightness(_calColorOptionValue(brightness)));
    option.addOption(ColorOption.contrast(_calColorOptionValue(contrast)));
    option.addOption(ColorOption.saturation(_calColorOptionValue(saturation)));
    return await ImageEditor.editImage(image: _orgImageBytes!, imageEditorOption: option);
  }

  _calColorOptionValue(double value) {
    return (value / 10.0) + 1.0;
  }

  _buildContrastAdjustControl(BuildContext context) {
    var textStyle = TextStyle(color: Colors.white, fontSize: 10);
    return Padding(
      padding: const EdgeInsets.all(8.0),
      child: Column(crossAxisAlignment: CrossAxisAlignment.start, children: [
        Row(children: [
          Text(_configs.textContrast, style: textStyle),
          Spacer(),
          Text(_contrast.toString(), style: textStyle)
        ]),
        SliderTheme(
          data: SliderThemeData(
            trackShape: CustomTrackShape(),
          ),
          child: Slider(
            min: -10.0,
            max: 10.0,
            divisions: 40,
            value: _contrast,
            activeColor: Colors.white,
            inactiveColor: Colors.grey,
            onChanged: (value) async {
              if (_contrast != value) {
                setState(() {
                  _contrast = value;
                });
                _contrastValues.add(value);
                _processImage();
              }
            },
          ),
        )
      ]),
    );
  }

  _buildBrightnessAdjustControl(BuildContext context) {
    var textStyle = TextStyle(color: Colors.white, fontSize: 10);
    return Padding(
      padding: const EdgeInsets.all(8.0),
      child: Column(crossAxisAlignment: CrossAxisAlignment.start, children: [
        Row(children: [
          Text(_configs.textBrightness, style: textStyle),
          Spacer(),
          Text(_brightness.toString(), style: textStyle)
        ]),
        SliderTheme(
          data: SliderThemeData(
            trackShape: CustomTrackShape(),
          ),
          child: Slider(
            min: -10.0,
            max: 10.0,
            divisions: 40,
            value: _brightness,
            activeColor: Colors.white,
            inactiveColor: Colors.grey,
            onChanged: (value) async {
              if (_brightness != value) {
                setState(() {
                  _brightness = value;
                });
                _brightnessValues.add(value);
                _processImage();
              }
            },
          ),
        )
      ]),
    );
  }

  _buildSaturationAdjustControl(BuildContext context) {
    var textStyle = TextStyle(color: Colors.white, fontSize: 10);
    return Padding(
      padding: const EdgeInsets.all(8.0),
      child: Column(crossAxisAlignment: CrossAxisAlignment.start, children: [
        Row(children: [
          Text(_configs.textSaturation, style: textStyle),
          Spacer(),
          Text(_saturation.toString(), style: textStyle)
        ]),
        SliderTheme(
          data: SliderThemeData(
            trackShape: CustomTrackShape(),
          ),
          child: Slider(
            min: -10.0,
            max: 10.0,
            divisions: 40,
            value: _saturation,
            activeColor: Colors.white,
            inactiveColor: Colors.grey,
            onChanged: (value) async {
              if (_saturation != value) {
                setState(() {
                  _saturation = value;
                });
                _saturationValues.add(value);
                _processImage();
              }
            },
          ),
        )
      ]),
    );
  }
}<|MERGE_RESOLUTION|>--- conflicted
+++ resolved
@@ -152,7 +152,6 @@
         child: Container(
             color: Color(0xFF212121),
             padding: EdgeInsets.symmetric(horizontal: 12.0, vertical: 8.0),
-<<<<<<< HEAD
             child: Row(
                 mainAxisAlignment: MainAxisAlignment.spaceBetween,
                 children: [
@@ -166,14 +165,6 @@
                       style: textStyle),
                   Icon(Icons.keyboard_arrow_up)
                 ])),
-=======
-            child: Row(mainAxisAlignment: MainAxisAlignment.spaceBetween, children: [
-              Text("${_configs.textContrast}: ${_contrast.toString()}", style: textStyle),
-              Text("${_configs.textBrightness}: ${_brightness.toString()}", style: textStyle),
-              Text("${_configs.textSaturation}: ${_saturation.toString()}", style: textStyle),
-              Icon(Icons.keyboard_arrow_up)
-            ])),
->>>>>>> e020a29d
       );
     }
   }
@@ -183,12 +174,8 @@
       icon: Icon(Icons.done),
       onPressed: () async {
         final dir = await PathProvider.getTemporaryDirectory();
-<<<<<<< HEAD
         final targetPath = "${dir.absolute.path}/temp_"
             "${DateFormat('yyMMdd_hhmmss').format(DateTime.now())}.jpg";
-=======
-        final targetPath = "${dir.absolute.path}/temp_${DateFormat('yyMMdd_hhmmss').format(DateTime.now())}.jpg";
->>>>>>> e020a29d
         File file = File(targetPath);
         await file.writeAsBytes(_imageBytes!);
         Navigator.of(context).pop(file);
