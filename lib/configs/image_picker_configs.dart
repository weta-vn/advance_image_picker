--- conflicted
+++ resolved
@@ -160,7 +160,6 @@
   /// Defaults to [Colors.black] with 30% opacity.
   Color bottomPanelColorInFullscreen = Colors.black.withOpacity(0.3);
 
-<<<<<<< HEAD
   /// The background color of the [AppBar] in the image picker.
   ///
   /// Defaults to null.
@@ -241,23 +240,6 @@
   /// Get localized text for label "yes".
   ///
   /// Defaults to "Yes".
-=======
-  /// UI label strings (for localization)
-  String get textSelectedImagesTitle =>
-      getTranslatedString("image_picker_select_images_title", "Selected images count");
-  String get textSelectedImagesGuide =>
-      getTranslatedString("image_picker_select_images_guide", "You can drag images for sorting list...");
-  String get textCameraTitle => getTranslatedString("image_picker_camera_title", "Camera");
-  String get textAlbumTitle => getTranslatedString("image_picker_album_title", "Album");
-  String get textPreviewTitle => getTranslatedString("image_picker_preview_title", "Preview");
-  String get textConfirm => getTranslatedString("image_picker_confirm", "Confirm");
-  String get textConfirmExitWithoutSelectingImages =>
-      translateFunc("image_picker_exit_without_selecting", "Do you want to exit without selecting images?");
-  String get textConfirmDelete =>
-      getTranslatedString("image_picker_confirm_delete", "Do you want to delete this image?");
-  String get textConfirmResetChanges =>
-      getTranslatedString("image_picker_confirm_reset_changes", "Do you want to clear all changes for this image?");
->>>>>>> e020a29d
   String get textYes => getTranslatedString("yes", "Yes");
 
   /// Get localized text for label "no".
@@ -274,7 +256,6 @@
   ///
   /// Defaults to "Clear".
   String get textClear => getTranslatedString("clear", "Clear");
-<<<<<<< HEAD
 
   /// Get localized text for label "image_picker_edit_text".
   ///
@@ -330,8 +311,7 @@
   /// click to remove it from image".
   String get textImageStickerGuide => getTranslatedString(
       "image_picker_image_sticker_guide",
-      "You can click on below icons to add into image, "
-          "double click to remove it from image");
+      "You can click on sticker icons to scale it or double click to remove it from image");
 
   /// Get localized text for label "image_picker_exposure_title".
   ///
@@ -370,26 +350,6 @@
       getTranslatedString("image_picker_image_edit_saturation", "saturation");
 
   /// Translate string by translateFunc.
-=======
-  String get textEditText => getTranslatedString("image_picker_edit_text", "Edit text");
-  String get textNoImages => getTranslatedString("image_picker_no_images", "No images ...");
-  String get textImageCropTitle => getTranslatedString("image_picker_image_crop_title", "Image crop");
-  String get textImageFilterTitle => getTranslatedString("image_picker_image_filter_title", "Image filter");
-  String get textImageEditTitle => getTranslatedString("image_picker_image_edit_title", "Image edit");
-  String get textImageStickerTitle => getTranslatedString("image_picker_image_sticker_title", "Image sticker");
-  String get textImageAddTextTitle => getTranslatedString("image_picker_image_addtext_title", "Image add text");
-  String get textSelectButtonTitle => getTranslatedString("image_picker_select_button_title", "Select");
-  String get textImageStickerGuide => getTranslatedString("image_picker_image_sticker_guide",
-      "You can click on sticker icons to scale it or double click to remove it from image");
-  String get textExposure => getTranslatedString("image_picker_exposure_title", "Exposure");
-  String get textExposureLocked => getTranslatedString("image_picker_exposure_locked_title", "Locked");
-  String get textExposureAuto => getTranslatedString("image_picker_exposure_auto_title", "auto");
-  String get textContrast => getTranslatedString("image_picker_image_edit_contrast", "contrast");
-  String get textBrightness => getTranslatedString("image_picker_image_edit_brightness", "brightness");
-  String get textSaturation => getTranslatedString("image_picker_image_edit_saturation", "saturation");
-
-  /// Translate string by translateFunc
->>>>>>> e020a29d
   String getTranslatedString(String name, String defaultValue) {
     return translateFunc.call(name, defaultValue);
   }
